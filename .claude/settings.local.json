--- conflicted
+++ resolved
@@ -12,10 +12,6 @@
       "Bash(npm run build:*)",
       "Bash(npm install:*)",
       "Bash(timeout 20 npm run demo:battle)",
-<<<<<<< HEAD
-      "Bash(git merge:*)",
-      "Bash(git add:*)",
-=======
       "Bash(npm uninstall:*)",
       "Bash(del \"src\\lib\\wagmi.ts\")",
       "Bash(del \"src\\lib\\connectors.ts\")",
@@ -26,7 +22,6 @@
       "Bash(git push:*)",
       "Bash(git checkout:*)",
       "Bash(git merge:*)",
->>>>>>> 62940a36
       "Bash(git commit:*)"
     ],
     "deny": [],
